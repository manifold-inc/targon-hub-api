--- conflicted
+++ resolved
@@ -396,8 +396,7 @@
 		}
 
 		if !finished {
-<<<<<<< HEAD
-			if method == ENDPOINTS.CHAT {
+			if req.Endpoint == ENDPOINTS.CHAT {
 				return ResponseInfo{
 					Miner: miner,
 					Data: Data{
@@ -411,10 +410,6 @@
 					Success: false,
 					Type:    ENDPOINTS.CHAT,
 				}, nil
-=======
-			if req.Endpoint == ENDPOINTS.CHAT {
-				return ResponseInfo{Miner: miner, Data: Data{Chat: Chat{ResponseTokens: tokens, TimeToFirstToken: timeToFirstToken, Responses: llmResponse}}, Success: false, Type: ENDPOINTS.CHAT}, nil
->>>>>>> 57c6aa9c
 			}
 			return ResponseInfo{
 				Miner: miner,
@@ -460,7 +455,24 @@
 
 			Type: ENDPOINTS.IMAGE,
 			Data: Data{Image: imageResponse},
-<<<<<<< HEAD
+		}
+	default:
+		return ResponseInfo{}, errors.New("unknown method")
+	}
+
+	totalTime := int64(time.Since(start) / time.Millisecond)
+	ri.TotalTime = totalTime
+	c.log.Infof("Finished Request in %dms", totalTime)
+
+	switch req.Endpoint {
+	case ENDPOINTS.IMAGE:
+		return ResponseInfo{
+			Miner:     miner,
+			Success:   true,
+			TotalTime: totalTime,
+
+			Type: ENDPOINTS.IMAGE,
+			Data: Data{Image: imageResponse},
 		}, nil
 	case ENDPOINTS.CHAT:
 		return ResponseInfo{
@@ -494,17 +506,9 @@
 				},
 			},
 		}, nil
-=======
-		}
->>>>>>> 57c6aa9c
 	default:
 		return ResponseInfo{}, errors.New("unknown method")
 	}
-
-	totalTime := int64(time.Since(start) / time.Millisecond)
-	ri.TotalTime = totalTime
-	c.log.Infof("Finished Request in %dms", totalTime)
-	return ri, nil
 }
 
 func saveRequest(db *sql.DB, res ResponseInfo, req RequestInfo, logger *zap.SugaredLogger) {
@@ -562,13 +566,8 @@
 
 	_, err = db.Exec(`
 	INSERT INTO 
-<<<<<<< HEAD
 		request (pub_id, user_id, credits_used, request, response, model_id, uid, hotkey, coldkey, miner_address, endpoint, success, time_to_first_token, total_time, scored, usage)
 		VALUES	(?,      ?,       ?,            ?,       ?,        ?,        ?,   ?,      ?,       ?,             ?,        ?,       ?,                  ?,          ?,      ?)`,
-=======
-		request (pub_id, user_id, credits_used, request, response, model_id, uid, hotkey, coldkey, miner_address, endpoint, success, time_to_first_token, total_time, scored)
-		VALUES	(?,      ?,       ?,            ?,       ?,        ?,        ?,   ?,      ?,       ?,             ?,        ?,       ?,                   ?,          ?)`,
->>>>>>> 57c6aa9c
 		req.Id,
 		req.UserId,
 		0,
