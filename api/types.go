--- conflicted
+++ resolved
@@ -116,7 +116,6 @@
 	ENDPOINTS.CHAT:       "/v1/chat/completions",
 	ENDPOINTS.COMPLETION: "/v1/completions",
 	ENDPOINTS.IMAGE:      "/v1/images/generations",
-<<<<<<< HEAD
 }
 
 type Model struct {
@@ -129,6 +128,4 @@
 type ModelList struct {
 	Object string  `json:"object"`
 	Data   []Model `json:"data"`
-=======
->>>>>>> 44f2fabf
 }